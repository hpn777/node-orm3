/**
 * Order should be a String (with the property name assumed ascending)
 * or an Array or property String names.
 *
 * Examples:
 *
 * 1. 'property1' (ORDER BY property1 ASC)
 * 2. '-property1' (ORDER BY property1 DESC)
 * 3. [ 'property1' ] (ORDER BY property1 ASC)
 * 4. [ '-property1' ] (ORDER BY property1 DESC)
 * 5. [ 'property1', 'A' ] (ORDER BY property1 ASC)
 * 6. [ 'property1', 'Z' ] (ORDER BY property1 DESC)
 * 7. [ '-property1', 'A' ] (ORDER BY property1 ASC)
 * 8. [ 'property1', 'property2' ] (ORDER BY property1 ASC, property2 ASC)
 * 9. [ 'property1', '-property2' ] (ORDER BY property1 ASC, property2 DESC)
 * ...
 */

exports.standardizeOrder = function (order) {
	if (typeof order == "string") {
		if (order[0] == "-") {
			return [ [ order.substr(1), "Z" ] ];
		}
		return [ [ order, "A" ] ];
	}

	var new_order = [], minus;

	for (var i = 0; i < order.length; i++) {
		minus = (order[i][0] == "-");

		if (i < order.length - 1 && [ "A", "Z" ].indexOf(order[i + 1].toUpperCase()) >= 0) {
			new_order.push([
				(minus ? order[i].substr(1) : order[i]),
				order[i + 1]
			]);
			i += 1;
		} else if (minus) {
			new_order.push([ order[i].substr(1), "Z" ]);
		} else {
			new_order.push([ order[i], "A" ]);
		}
	}

	return new_order;
};

/**
 * Gets all the values within an object or array, optionally using a keys array to get only specific values
 */

exports.values = function (obj, keys) {
<<<<<<< HEAD
	var vals = [];
	if (keys) {
		for (i = 0; i < keys.length; i++) {
			vals.push(obj[keys[i]]);
		}
	}
	else if (Array.isArray(obj)) {
		for (i = 0; i < obj.length; i++) {
			vals.push(obj[i]);
		}
	}
	else {
		for (k in obj) {
			if (!/[0-9]+/.test(k))
				vals.push(obj[k]);
		}
	}
	return vals;
};

exports.hasValues = function (obj, keys) {
	for (i = 0; i < keys.length; i++) {
		if (!obj[keys[i]]) return false;
	}
	return true;
};

exports.populateConditions = function (model, fields, source, target, overwrite) {
	for (i = 0; i < model.id.length; i++) {
		if (typeof target[fields[i]] == 'undefined' || overwrite !== false)
			target[fields[i]] = source[model.id[i]];
		else if (Array.isArray(target[fields[i]]))
			target[fields[i]].push(source[model.id[i]]);
		else
			target[fields[i]] = [target[fields[i]], source[model.id[i]]];
	}
=======
    var i, k, vals = [];
    if (keys) {
        for (i = 0; i < keys.length; i++) {
            vals.push(obj[keys[i]]);
        }
    }
    else if (Array.isArray(obj)) {
        for (i = 0; i < obj.length; i++) {
            vals.push(obj[i]);
        }
    }
    else {
        for (k in obj) {
            if (!/[0-9]+/.test(k))
                vals.push(obj[k]);
        }
    }
    return vals;
};

exports.hasValues = function (obj, keys) {
    for (var i = 0; i < keys.length; i++) {
        if (!obj[keys[i]]) return false;
    }
    return true;
};

exports.populateConditions = function (model, fields, source, target, overwrite) {
    for (var i = 0; i < model.keys.length; i++) {
        if (typeof target[fields[i]] == 'undefined' || overwrite !== false)
            target[fields[i]] = source[model.keys[i]];
        else if (Array.isArray(target[fields[i]]))
            target[fields[i]].push(source[model.keys[i]]);
        else
            target[fields[i]] = [target[fields[i]], source[model.keys[i]]];
    }
>>>>>>> 030159ce
}

exports.getConditions = function (model, fields, from) {
	var conditions = {};
	exports.populateConditions(model, fields, from, conditions);
	return conditions;
}

exports.wrapFieldObject = function (obj, model, altName, alternatives) {
<<<<<<< HEAD
	if (!obj) {
		obj = model.settings.get("properties.association_key").replace("{name}", altName.toLowerCase()).replace("{field}", "id");
	}
	isvalid = false;
	for (k in obj) {
		if (!/[0-9]+/.test(k) && obj.hasOwnProperty(k)) isvalid = true;
	}
	if (isvalid) return obj;

	newobj = {};
	newobj[obj] = alternatives[obj] || alternatives[model.id[0]] || { type: 'number', unsigned: true, rational: false };
	return newobj;
=======
    if (!obj) {
        obj = model.settings.get("properties.association_key").replace("{name}", altName.toLowerCase()).replace("{field}", "id");
    }
    isvalid = false;
    for (var k in obj) {
        if (!/[0-9]+/.test(k) && obj.hasOwnProperty(k)) isvalid = true;
    }
    if (isvalid) return obj;

    newobj = {};
    newobj[obj] = alternatives[obj] || alternatives[model.keys[0]] || { type: 'number', unsigned: true, rational: false };
    return newobj;
>>>>>>> 030159ce
};

exports.formatField = function (model, name, required, reversed) {
	var fields = {};
	var keys = model.id;

	for (var i = 0; i < keys.length; i++) {
		var fieldName = reversed ? keys[i] : model.settings.get("properties.association_key").replace("{name}", name.toLowerCase()).replace("{field}", keys[i]);
		var fieldOpts = {
			type: "number",
			unsigned: true,
			rational: false,
			size: 4,
			required: required
		};

		if (model.properties.hasOwnProperty(keys[i])) {
			var p = model.properties[keys[i]];
			fieldOpts = {
				type: p.type || "number",
				size: p.size || 4,
				rational: p.rational || false,
				unsigned: p.unsigned || true,
				time: p.time || false,
				big: p.big || false,
				values: p.values || null,
				required: required
			};
		};

		fields[fieldName] = fieldOpts;
	}

	return fields;
};<|MERGE_RESOLUTION|>--- conflicted
+++ resolved
@@ -50,44 +50,6 @@
  */
 
 exports.values = function (obj, keys) {
-<<<<<<< HEAD
-	var vals = [];
-	if (keys) {
-		for (i = 0; i < keys.length; i++) {
-			vals.push(obj[keys[i]]);
-		}
-	}
-	else if (Array.isArray(obj)) {
-		for (i = 0; i < obj.length; i++) {
-			vals.push(obj[i]);
-		}
-	}
-	else {
-		for (k in obj) {
-			if (!/[0-9]+/.test(k))
-				vals.push(obj[k]);
-		}
-	}
-	return vals;
-};
-
-exports.hasValues = function (obj, keys) {
-	for (i = 0; i < keys.length; i++) {
-		if (!obj[keys[i]]) return false;
-	}
-	return true;
-};
-
-exports.populateConditions = function (model, fields, source, target, overwrite) {
-	for (i = 0; i < model.id.length; i++) {
-		if (typeof target[fields[i]] == 'undefined' || overwrite !== false)
-			target[fields[i]] = source[model.id[i]];
-		else if (Array.isArray(target[fields[i]]))
-			target[fields[i]].push(source[model.id[i]]);
-		else
-			target[fields[i]] = [target[fields[i]], source[model.id[i]]];
-	}
-=======
     var i, k, vals = [];
     if (keys) {
         for (i = 0; i < keys.length; i++) {
@@ -116,15 +78,14 @@
 };
 
 exports.populateConditions = function (model, fields, source, target, overwrite) {
-    for (var i = 0; i < model.keys.length; i++) {
+    for (var i = 0; i < model.id.length; i++) {
         if (typeof target[fields[i]] == 'undefined' || overwrite !== false)
-            target[fields[i]] = source[model.keys[i]];
+            target[fields[i]] = source[model.id[i]];
         else if (Array.isArray(target[fields[i]]))
-            target[fields[i]].push(source[model.keys[i]]);
+            target[fields[i]].push(source[model.id[i]]);
         else
-            target[fields[i]] = [target[fields[i]], source[model.keys[i]]];
+            target[fields[i]] = [target[fields[i]], source[model.id[i]]];
     }
->>>>>>> 030159ce
 }
 
 exports.getConditions = function (model, fields, from) {
@@ -134,20 +95,6 @@
 }
 
 exports.wrapFieldObject = function (obj, model, altName, alternatives) {
-<<<<<<< HEAD
-	if (!obj) {
-		obj = model.settings.get("properties.association_key").replace("{name}", altName.toLowerCase()).replace("{field}", "id");
-	}
-	isvalid = false;
-	for (k in obj) {
-		if (!/[0-9]+/.test(k) && obj.hasOwnProperty(k)) isvalid = true;
-	}
-	if (isvalid) return obj;
-
-	newobj = {};
-	newobj[obj] = alternatives[obj] || alternatives[model.id[0]] || { type: 'number', unsigned: true, rational: false };
-	return newobj;
-=======
     if (!obj) {
         obj = model.settings.get("properties.association_key").replace("{name}", altName.toLowerCase()).replace("{field}", "id");
     }
@@ -158,9 +105,8 @@
     if (isvalid) return obj;
 
     newobj = {};
-    newobj[obj] = alternatives[obj] || alternatives[model.keys[0]] || { type: 'number', unsigned: true, rational: false };
+    newobj[obj] = alternatives[obj] || alternatives[model.id[0]] || { type: 'number', unsigned: true, rational: false };
     return newobj;
->>>>>>> 030159ce
 };
 
 exports.formatField = function (model, name, required, reversed) {
