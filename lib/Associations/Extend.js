--- conflicted
+++ resolved
@@ -95,13 +95,9 @@
 					}
 
 					var fields = Object.keys(association.field);
-<<<<<<< HEAD
-					for (i = 0; i < Model.id.length; i++) {
-					    Extension[fields[i]] = Instance[Model.id[i]];
-=======
-					for (var i = 0; i < Model.keys.length; i++) {
-						Extension[fields[i]] = Instance[Model.keys[i]];
->>>>>>> 79a4222b
+
+					for (var i = 0; i < Model.id.length; i++) {
+						Extension[fields[i]] = Instance[Model.id[i]];
 					}
 
 					Extension.save(cb);
@@ -118,13 +114,9 @@
 			} else {
 				var conditions = {};
 				var fields = Object.keys(association.field);
-<<<<<<< HEAD
-				for (i = 0; i < Model.id.length; i++) {
+
+				for (var i = 0; i < Model.id.length; i++) {
 				    conditions[fields[i]] = Instance[Model.id[i]];
-=======
-				for (var i = 0; i < Model.keys.length; i++) {
-					conditions[fields[i]] = Instance[Model.keys[i]];
->>>>>>> 79a4222b
 				}
 
 				association.model.find(conditions, function (err, extensions) {
